--- conflicted
+++ resolved
@@ -2,11 +2,8 @@
 import torch.nn as nn
 import torch.overrides
 from torch.nn.modules.module import _addindent
-<<<<<<< HEAD
+from torch.package.module_environment import ModuleEnv
 from torch.package import PackageImporter, PackageExporter
-=======
-from torch.package.module_environment import ModuleEnv
->>>>>>> 1e48a0c2
 import linecache
 from typing import Type, Dict, List, Any, Union, Optional, Set
 from .graph import Graph, _is_from_torch
@@ -39,41 +36,20 @@
     return _orig_getlines(*args, **kwargs)
 linecache.getlines = patched_getline
 
-<<<<<<< HEAD
-
-def _forward_from_src(src: str, importer: Optional[PackageImporter]):
-    # If you add more globals here, remember to add their names to fx.graph._shadows_builtin_name!
-    gbls: Dict[str, Any] = {'inf': math.inf, 'nan': math.nan, 'NoneType' : type(None)}
-    if importer is not None:
-        gbls['__loader__'] = importer
-        gbls['__builtins__'] = importer.patched_builtins
-
-    exec_with_source(src, gbls)
-    return gbls['forward']
-=======
->>>>>>> 1e48a0c2
 
 def _forward_from_src(src: str, globals: Dict[str, Any]):
     exec_with_source(src, globals)
     return globals['forward']
 
-<<<<<<< HEAD
+
 def reduce_graph_module(body: dict) -> torch.nn.Module:
     # BC: attribute name was changed from `code` to `_code` to facilitate
     # making `code` into a property and adding a docstring to it
-    forward = _forward_from_src(body.get('_code') or body['code'], None)
+    import_block = body.get('_import_block', '')
+    fn_src = body.get('_code') or body['code']
+    forward = import_block + fn_src
     return _deserialize_graph_module(forward, body, None)
 
-
-def reduce_package_graph_module(importer: PackageImporter,
-                                body: dict,
-                                generated_module_name: str) -> torch.nn.Module:
-    forward = importer.import_module(generated_module_name).forward
-    return _deserialize_graph_module(forward, body, importer)
-
-
-def _deserialize_graph_module(forward, body: dict, importer: Optional[PackageImporter]) -> torch.nn.Module:
-=======
 
 def _format_import_statement(name: str, obj: Any, module_env: ModuleEnv) -> str:
     # Special globals that we hard code
@@ -97,8 +73,22 @@
     return '\n'.join(import_strs)
 
 
-def deserialize_graphmodule(body : dict, import_block: str) -> torch.nn.Module:
->>>>>>> 1e48a0c2
+def reduce_graph_module(body: dict, import_block: str) -> torch.nn.Module:
+    # BC: attribute name was changed from `code` to `_code` to facilitate
+    # making `code` into a property and adding a docstring to it
+    fn_src = body.get('_code') or body['code']
+    forward = _forward_from_src(import_block + fn_src, {})
+    return _deserialize_graph_module(forward, body, None)
+
+
+def reduce_package_graph_module(importer: PackageImporter,
+                                body: dict,
+                                generated_module_name: str) -> torch.nn.Module:
+    forward = importer.import_module(generated_module_name).forward
+    return _deserialize_graph_module(forward, body, importer)
+
+
+def _deserialize_graph_module(forward, body: dict, importer: Optional[PackageImporter]) -> torch.nn.Module:
     """
     Deserialize a GraphModule given the dictionary of the original module,
     using the code to reconstruct the graph. We delete the actual graph before
@@ -112,13 +102,8 @@
             super().__init__()
             self.__dict__ = body
 
-<<<<<<< HEAD
+    # Try to retrieve the forward source in a backward-compatible way
     CodeOnlyModule.forward = forward
-=======
-    # Try to retrieve the forward source in a backward-compatible way
-    fn_src = body.get('_code') or body['code']
-    CodeOnlyModule.forward = _forward_from_src(import_block + fn_src, {})
->>>>>>> 1e48a0c2
 
     from .symbolic_trace import Tracer
 
@@ -358,11 +343,7 @@
         self._code = python_code.fn_src
 
         cls = type(self)
-<<<<<<< HEAD
-        cls.forward = _forward_from_src(self._code, self._importer)
-=======
         cls.forward = _forward_from_src(self._code, python_code.globals)
->>>>>>> 1e48a0c2
 
         cls_call = cls.__call__
 
@@ -380,7 +361,9 @@
 
     def __reduce_package__(self, exporter: PackageExporter):
         generated_module_name = f'fx-generated._{exporter.get_unique_id()}'
-        exporter.save_source_string(generated_module_name, self.code)
+        import_block = _format_import_block(self._graph._globals.globals, exporter.module_env)
+        module_code = import_block + self.code
+        exporter.save_source_string(generated_module_name, module_code)
 
         dict_without_graph = self.__dict__.copy()
         del dict_without_graph['_graph']
@@ -397,11 +380,7 @@
         dict_without_graph = self.__dict__.copy()
         import_block = _format_import_block(self._graph._globals.globals, ModuleEnv())
         del dict_without_graph['_graph']
-<<<<<<< HEAD
-        return (reduce_graph_module, (dict_without_graph,))
-=======
-        return (deserialize_graphmodule, (dict_without_graph, import_block))
->>>>>>> 1e48a0c2
+        return (reduce_graph_module, (dict_without_graph, import_block))
 
     # because __reduce__ is defined for serialization,
     # we need to define deepcopy otherwise it will call __reduce__
