--- conflicted
+++ resolved
@@ -703,15 +703,10 @@
                         creation_meta = "CreationMeta::MULTI_OUTPUT_SAFE"
                     else:
                         creation_meta = "CreationMeta::MULTI_OUTPUT_NODE"
-<<<<<<< HEAD
-                    rhs_value = ("as_view(/* base */ {}, /* output */ {}, /* is_bw_differentiable */ true, "
-                                 "/* is_fw_differentiable */ true, "
-                                 "/* creation_meta */ {})").format(view_info, var, creation_meta)
-=======
-                    call += ("as_view(/* base */ {}, /* output */ {}, /* is_differentiable */ true, "
-                             "/* creation_meta */ {});\n").format(view_info, var, creation_meta)
+                    call += ("as_view(/* base */ {}, /* output */ {}, /* is_bw_differentiable */ true, "
+                             "/* is_fw_differentiable */ true, "
+                             "/* creation_meta */ {});").format(view_info, var, creation_meta)
                     rhs_value = 'std::move({})'.format(var)
->>>>>>> 8397a62a
                 else:
                     call += emit_view_lambda()
                     creation_meta = "GradMode::is_enabled() ? CreationMeta::DEFAULT: CreationMeta::NO_GRAD_MODE"
