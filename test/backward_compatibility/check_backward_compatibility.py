--- conflicted
+++ resolved
@@ -24,12 +24,9 @@
     ('aten::append*', datetime.date(2020, 4, 15)),
     ('aten::real*', datetime.date(2020, 4, 15)),
     ('aten::imag*', datetime.date(2020, 4, 15)),
-<<<<<<< HEAD
+    ('aten::quantize_per_tensor', datetime.date(2020, 4, 15)),
     ('aten::_empty_affine_quantized', datetime.date(2020, 4, 15)),
     ('aten::_empty_per_channel_affine_quantized', datetime.date(2020, 4, 15)),
-=======
-    ('aten::quantize_per_tensor', datetime.date(2020, 4, 15)),
->>>>>>> 0fc8a46d
 ]
 
 
