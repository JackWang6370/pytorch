#pragma once
<<<<<<< HEAD

#include <c10/util/FunctionRef.h>
#include <c10/util/SmallVector.h>
#include <c10/util/TypeCast.h>
#include <ATen/core/Range.h>
#include <bitset>
#include <ATen/NamedTensorUtils.h>
#include <ATen/TensorMeta.h>

// TensorIterator is a helper class for element-wise operations, such as
// arithmetic, comparisons, and trigonometric functions. It handles
// broadcasting and type conversions of operands.
//
// This is inspired by NumPy's Array Iterator API (NpyIter).
//
// The files Loops.h and Loops.cuh provide functions to build kernels that
// use TensorIterator.
//
// Example:
//
//   auto iter = TensorIteratorConfig()
//     .add_output(output)
//     .add_input(input)
//     .build()
//
// [MyKernel.cpp / MyKernel.cu]
//   cpu_kernel(iter, [](float a, float b) {
//     return a + b;
//   });
//
//   gpu_kernel(iter, []GPU_LAMBDA(float a, float b) -> float {
//     return a + b;
//   });
//
// Note [Common Dtype Computation]
// ~~~~~~~~~~~~~~~~~~~~~~~~~~~~~~
// Some operations have a natural notion of a "common dtype" or
//   "computation dtype" where all inputs are cast to one dtype, the
//   operation is performed, and then the results are cast to all outputs.
//
// TensorIterator infers a common dtype if all inputs have the same dtype,
//   and it computes one using type promotion rules on its inputs if
//   promote_inputs_to_common_dtype_ is true. Attempting to query
//   a common dtype otherwise will throw an exception.
//
// Note that the outputs are not considered when computing a common dtype.

namespace at {

namespace internal {
// This parameter is heuristically chosen to determine the minimum number of
// work that warrants parallelism. For example, when summing an array, it is
// deemed inefficient to parallelise over arrays shorter than 32768. Further,
// no parallel algorithm (such as parallel_reduce) should split work into
// smaller than GRAIN_SIZE chunks.
constexpr int64_t GRAIN_SIZE = 32768;
} // namespace internal

struct DimCounter {
  DimCounter(IntArrayRef shape, Range range);

  void increment(const std::array<int64_t, 2>& step);
  bool is_done() const;
  std::array<int64_t, 2> max_2d_step() const;

  IntArrayRef shape;
  Range range;
  DimVector values;
  int64_t offset;
};

struct CAFFE2_API OperandInfo {
  using StrideVector = SmallVector<int64_t, 6>;
  OperandInfo() {}
  explicit OperandInfo(Tensor t) : tensor(std::move(t)) {
    if (tensor.defined()) {
      device = tensor.device();
      target_dtype = tensor.scalar_type();
      current_dtype = target_dtype;
    }
    validate();
  }

  /// Stride after broadcasting. The stride is in bytes, not number of elements.
  StrideVector stride_bytes;

  /// The tensor operand. Note that the strides, data pointer, and
  /// other attributes may differ due to dimension reordering and
  /// coalescing.
  Tensor tensor;

  // Save the original tensor operand in cases when an output is modified
  // (e.g. if dtype is changed)
  Tensor original_tensor;

  /// The desired device and type for the operand. For inputs, this specifies that
  /// the input should be converted to this type if necessary. For outputs, this
  /// specifies which type to allocate. target_dtype and device are initialized with the dtype and device of the tensor
  /// but during type promotion target_dtype value can become different from tensor's dtype
  /// also, during type promotion target_dtype and device can be set for an undefined tensor so that tensor can be properly
  /// constructed later.
  Device device = kCPU;
  ScalarType target_dtype = ScalarType::Undefined;
  // Caches dtype of the tensor, because scalar_type is an expensive operation
  // If dtype of the tensor is changed (e.g. as a result of type promotion or in allocate_outputs), this
  //value should be changed too.
  ScalarType current_dtype = ScalarType::Undefined;

  bool is_type_defined() const { return target_dtype != ScalarType::Undefined; }
  TensorOptions options() const {
    return TensorOptions(target_dtype).device(device);
  }

  /// The data pointer. This may be different from tensor.data_ptr() if the
  /// iterator is split.
  void* data = nullptr;

  bool is_output = false;

  bool will_resize = false;

  bool is_read_write = false;

  void validate() {
    TORCH_CHECK(
        !tensor.defined() || tensor.layout() == kStrided,
        "unsupported tensor layout: ", tensor.layout());
  }
};

struct SplitUntil32Bit;

enum class FastSetupType : uint8_t {
  NONE,
  CONTIGUOUS,
  CHANNELS_LAST,
  NON_OVERLAPPING_DENSE
};

class TensorIteratorConfig;
struct TensorIterator;

struct CAFFE2_API TensorIteratorBase : public impl::MetaBase {
  using DimMask = std::bitset<64>;
  using PtrVector = SmallVector<char*, 4>;
  using StrideVector = SmallVector<int64_t, 6>;

  TensorIteratorBase();
  void build(TensorIteratorConfig&);

  // The inner-loop function operates on the fastest moving dimension. It
  // implements element-wise operations in terms of 1-d strided tensors.
  //
  // Arguments:
  //  data: data pointers for each operand (length `ntensors`)
  //  strides: stride for each operand (length `ntensors`)
  //  size: size of inner loop
  //
  // The `size` often matches shape[0], but may be smaller due to
  // parallelization of the inner loop.
  using loop_t = c10::function_ref<void(char** data, const int64_t* strides, int64_t size)>;
  using loop2d_t = c10::function_ref<void(char** data, const int64_t* strides, int64_t size0, int64_t size1)>;

  using loop_subiter_t = c10::function_ref<void(TensorIteratorBase& subiter)>;

  void foreach_reduced_elt(loop_subiter_t loop, bool parallelize=true);

  int ndim() const { return shape_.size(); }
  IntArrayRef shape() const { return shape_; }
  int64_t numel() const;
  int ntensors() const { return operands_.size(); }
  int noutputs() const { return num_outputs_; }
  int ninputs() const { return ntensors() - noutputs(); }
  IntArrayRef view_offsets() const { return view_offsets_; }

  /// number of elements in the output operand. this is the same as numel() for
  /// operations that are not reductions.
  int64_t num_output_elements() const;

  /// number of reduced dimensions in a reduction operation
  int num_reduce_dims() const;

  /// 1-dimensional iteration and no buffering or type conversion
  bool is_trivial_1d() const;
  /// Reducible to 1-dimensional and all operands are contiguous
  bool is_contiguous() const;
  bool is_dim_reduced(int dim) const;

  /// Accessors for each operand
  IntArrayRef strides(int arg) const { return operands_[arg].stride_bytes; }
  void* data_ptr(int arg) const;
  ScalarType dtype(int arg=0) const { return operands_[arg].current_dtype; }
  ScalarType common_dtype() const {
    TORCH_INTERNAL_ASSERT(common_dtype_ != ScalarType::Undefined, "Queried for invalid common dtype!");
    return common_dtype_;
  }
  ScalarType input_dtype(int arg=0) const { return operands_[num_outputs_ + arg].current_dtype; }
  Device device(int arg=0) const { return operands_[arg].device; }
  DeviceType device_type(int arg=0) const { return device(arg).type(); }
  int64_t element_size(int arg) const { return elementSize(dtype(arg)); }
  bool is_scalar(int arg) const;
  bool is_cpu_scalar(int arg) const;

  const Tensor& tensor(int arg) const { return operands_[arg].tensor; }
  Tensor& tensor(int arg) { return operands_[arg].tensor; }

  Tensor output(int arg=0) const {
    AT_ASSERT(arg < num_outputs_);
    return operands_[arg].tensor;
  }

  // Copies from temporary outputs back to the original outputs
  // NOTE: only used on CPU
  void cast_outputs();

  Tensor input(int arg=0) const {
    AT_ASSERT(arg >= 0 && arg < ntensors() - num_outputs_);
    return operands_[num_outputs_ + arg].tensor;
  }

  /// Removes an operand from this iterator
  void remove_operand(int arg);
  /// Shrinks an iterated dimension
  void narrow(int dim, int64_t start, int64_t size);
  /// Narrows every dim after and including `start_dim` to size one.
  void select_all_keeping_dim(int start_dim, IntArrayRef starts);
  /// Replaces the data pointer for the operand at index `arg`.
  /// The new pointer should have the same sizes, strides and dtype as the
  /// original
  void unsafe_replace_operand(int arg, void* data);

  /// Splits this TensorIterator into two iterators. Together they iterate over
  /// the entire operation. Used by `with_32bit_indexing()`.
  std::unique_ptr<TensorIterator> split(int dim);

  /// Returns the dimension with the largest extent: (size[dim]-1) * stride[dim]
  int get_dim_to_split() const;

  template <typename T>
  T scalar_value(int arg) {
    auto& op = operands_[arg];
    return c10::fetch_and_cast<T>(op.tensor.scalar_type(), op.data);
  }

  void for_each(loop_t loop, int64_t grain_size = at::internal::GRAIN_SIZE);
  void for_each(loop2d_t loop, int64_t grain_size = at::internal::GRAIN_SIZE);

  void parallel_reduce(loop2d_t loop);

  void serial_for_each(loop_t loop, Range range) const;
  void serial_for_each(loop2d_t loop, Range range) const;

  /// Create a strides array for a Tensor with shape of this iterator. The
  /// parameter `element_size` specifies the size of Tensor's data type in
  /// bytes (e.g. `4` for `float`)
  StrideVector compatible_stride(int element_size) const;

  /// Inverts the re-ordering done by reorder_dimensions. This can only be
  /// called *before* coalesce_dimensions() is called.
  DimVector invert_perm(IntArrayRef input) const;

  /// Reapply same re-ordering as it is done by reorder_dimensions. This can
  /// only be called *before* coalesce_dimensions() is called.
  DimVector apply_perm_and_mul(IntArrayRef input, int mul) const;

  /// Helper functions for CPU iteration
  StrideVector get_dim_strides(int dim) const;
  StrideVector get_strides() const;
  StrideVector get_inner_strides() const { return get_dim_strides(0); }
  PtrVector get_data_ptrs(ArrayRef<char*> base, IntArrayRef counter) const;
  PtrVector get_base_ptrs() const;

  /// true if the stride computation can use 32-bit arithmetic. Used by GPU kernels
  bool can_use_32bit_indexing() const;

  /// An "iteratable" object that recursively splits this iterator into sub-iterators
  /// that can use 32-bit indexing.
  SplitUntil32Bit with_32bit_indexing() const;

  /// If the kernel should accumulate into the output. Only relevant for CUDA
  /// reductions.
  bool should_accumulate() const { return accumulate_; }

  /// Whether this iterator produces the actual output,
  /// as opposed to something that will be accumulated further. Only relevant for
  /// CUDA reductions.
  bool is_final_output() const { return final_output_; }

  bool has_contiguous_first_dim() const {
    int num_tensors = ntensors();
    for (int i = 0; i < num_tensors; i++) {
      if (strides(i)[0] != element_size(i)) {
        return false;
      }
    }
    return true;
  }

  void set_output(int64_t output_idx, IntArrayRef sizes, IntArrayRef strides, TensorOptions options, DimnameList names) override;

protected:
  // Mutable reference as it moves tensors out of TensorIteratorConfig
  void populate_operands(TensorIteratorConfig&);
  void mark_outputs();
  void mark_resize_outputs(const TensorIteratorConfig&);
  void compute_mem_overlaps(const TensorIteratorConfig&);
  void compute_shape(const TensorIteratorConfig&);
  void compute_strides(const TensorIteratorConfig&);
  void reorder_dimensions();
  void permute_dimensions(IntArrayRef perm);
  void compute_types(const TensorIteratorConfig&);
  ScalarType compute_common_dtype();
  void allocate_or_resize_outputs();
  bool fast_set_up(const TensorIteratorConfig&);
  FastSetupType compute_fast_setup_type(const TensorIteratorConfig&);
  void compute_names(const TensorIteratorConfig&);
  void propagate_names_to_outputs();
  void coalesce_dimensions();

protected:

  /// Records the "computation" shape of the output tensor.  The computation
  /// shape is different from the regular shape in a few ways:
  ///
  ///   - The shape may be permuted (via permute_dimensions) so that we
  ///     process the dimensions in the most computationally efficient order
  ///     (rather than the logical order given to us by the users.)
  ///   - The shape may have adjacent dimensions collapsed (via
  ///     coalesce_dimensions) so that we minimize the number of
  ///     dimensions we have to explicitly iterate over.  For example,
  ///     a pointwise operation on a contiguous tensor "computationally"
  ///     consists of only a single dimension.
  ///
  /// In other words, the computation shape is the output shape as it
  /// actually matters for implementing the kernel, but not necessarily the
  /// output shape that the user will see in the end.
  ///
  /// The lifecycle of mutations to shape_ in TensorIterator:
  ///   - declare_static_shape() sets an initial shape explicitly
  ///     provided by user, otherwise
  ///   - compute_shape() computes the true (non-computational) shape
  ///     specified by the user.
  ///   - reorder_dimensions() reorders dimensions to improve coalescing.
  ///   - coalesce_dimensions() then coalesces adjacent dimensions when
  ///     possible.
  ///
  /// The shape may also be further modified if we create sub-TensorIterators,
  /// e.g., via narrow or select_all_keeping_dim.
  DimVector shape_;

  /// Temporarily records the permutation computed by reorder_dimensions.
  /// This permutation maps the computation output dimension (dim) to
  /// the original true output dimension (perm_[dim]).  It is used by
  /// invert_perm to undo the permutation.  After coalesce_dimensions is
  /// called, the permutation is no longer valid (as, in general, there
  /// is no permutation that will make computation dimensions to
  /// output dimensions); methods that manipulate perm_ are obligated
  /// to test that !has_coalesced_dimensions
  DimVector perm_;

  /// Has coalesce_dimensions() (or any moral equivalent, e.g., fast_build())
  /// been called?  This is SOLELY used to check validity of perm_.
  bool has_coalesced_dimensions_ = false;

  /// The index offsets into the original tensors for each dimension.
  /// This is only non-zero when you narrow() a TensorIterator (e.g.,
  /// when you make sub-TensorIterators).
  DimVector view_offsets_;

  /// The computed names of the output tensor.  Computed by compute_names()
  NameVector names_;

  /// The operands of the TensorIterator: both the inputs and outputs.  The
  /// outputs MUST come first in the operands_ list.  There is always an
  /// operand for each output of the TensorIterator, even if TensorIterator
  /// will ultimately be responsible for allocating the output; in those
  /// cases, tensor is simply undefined (and will be populated later
  /// during build()).
  ///
  /// This list is initially populated prior to build(), but build() mutates
  /// OperandInfo to populate more information.
  SmallVector<OperandInfo, 4> operands_;

  /// Number of outputs in operands_ (the length of the outputs prefix
  /// in operands_).
  int num_outputs_ = 0;

  /// Whether or not all operands have the same shape.  Having all the same
  /// shape affects whether or not the iterator is eligible for fast setup.
  bool all_ops_same_shape_ = false;

  /// The "computation" dtype of TensorIterator, specifying what the dtype
  /// we will do the internal computation in TensorIterator.  Typically,
  /// this matches the dtype of the output tensors, but not always!
  ScalarType common_dtype_ = ScalarType::Undefined;

  /// Set by split(), see should_accumulate() and is_final_output()
  bool accumulate_ = false;
  bool final_output_ = true;

  // From TensorIteratorConfig
  bool is_reduction_ = false;

  /// Set by populate_operands(), says if we're handling meta tensors
  bool is_meta_ = false;
};

struct CAFFE2_API TensorIterator final : public TensorIteratorBase {
  TensorIterator() : TensorIteratorBase() {}
  // Slicing is OK, TensorIterator guaranteed NOT to have any fields
  TensorIterator(const TensorIteratorBase& iter) : TensorIteratorBase(iter) {}

  static TensorIterator binary_float_op(Tensor& out, const Tensor& a, const Tensor& b);
  static TensorIterator binary_op(Tensor& out, const Tensor& a, const Tensor& b);
  static TensorIterator comparison_op(Tensor& out, const Tensor& a, const Tensor& b);
  static TensorIterator unary_op(Tensor& out, const Tensor& a);
  static TensorIterator unary_float_op(Tensor& out, const Tensor& a);
  static TensorIterator nullary_op(Tensor& out);
  static TensorIterator reduce_op(Tensor& out, const Tensor& a);
  static TensorIterator reduce_op(Tensor& out1, Tensor& out2, const Tensor& a);

  const Tensor& maybe_get_output(int64_t output_idx) override;
  void set_output(int64_t output_idx, IntArrayRef sizes, IntArrayRef strides, TensorOptions options, DimnameList names) override;
};

class CAFFE2_API TensorIteratorConfig final {
public:
  friend struct TensorIteratorBase;
  friend struct TensorIterator;

  TensorIteratorConfig() {}

  C10_DISABLE_COPY_AND_ASSIGN(TensorIteratorConfig);

  /// Construction
  TensorIteratorConfig& add_output(const Tensor& output);
  TensorIteratorConfig& add_input(const Tensor& input);

  // Sets the check_mem_overlap_ flag, which is true by default.
  // If true, inputs are checked for partial overlap with the outputs and
  // outputs are checked for internal overlap (e.g. broadcasted views). An error
  // is raised if unacceptable overlap is detected.
  // If you're migrating an existing operator to using TensorIterator, please
  // consider if the previous implementation checked memory overlap. If it did
  // not, and if the operator is idempotent (for example, Tensor.fill_(0)), then
  // checking memory overlap is BC-breaking. Please don't check memory overlap
  // in that case.
  TensorIteratorConfig& set_check_mem_overlap(bool check_mem_overlap);

  // Sets the check_all_same_dtype_ flag, which is true by default
  // If true, checks that all inputs and defined outputs have the same dtype
  // Setting either of promote_inputs_to_common_dtype_
  //   or cast_common_dtype_to_outputs_ to true will set
  //   check_all_same_dtype_ to false.
  TensorIteratorConfig& check_all_same_dtype(const bool _check_all_same_dtype);

  // Sets the check_all_same_device_ flag, which is true by default
  // If true, all operands must be on the same device, with the possible
  //   exception of CPU scalars, which can be passed to some CUDA kernels
  //   as kernel arguments.
  TensorIteratorConfig& check_all_same_device(const bool _check_all_same_device);

  // Sets the enforce_safe_casting_to_output_ flag, which is false by default
  // If true, the iterator's "common dtype" must be computable
  //   (see the [Common Dtype Computation] note) and
  //   canCast(common dtype, output dtype) must be true for all outputs.
  TensorIteratorConfig& enforce_safe_casting_to_output(const bool _enforce_safe_casting_to_output);

  // Sets the promote_inputs_to_common_dtype_ flag, which is false by default
  // If true, the iterator's "common dtype" is always computed (see the
  //   [Common Dtype Computation] note) and, on the CPU, temporary copies of
  //   the inputs in the common dtype are passed as the actual inputs to
  //   the operation.
  // Setting this flag to true sets check_all_same_dtype_ to false.
  TensorIteratorConfig& promote_inputs_to_common_dtype(const bool _promote_inputs_to_common_dtype);

  // Sets the promote_integer_inputs_to_float_ flag, which is false by default
  // NOTE: If set to true, the promote_inputs_to_common_dtype_ must also be true.
  // If true, if the iterator's "common dtype" is an integral type (including bool)
  //   then it is changed to the default float scalar type.
  TensorIteratorConfig& promote_integer_inputs_to_float(const bool _promote_integer_inputs_to_float);
  TensorIteratorConfig& is_reduction(const bool _is_reduction);
  TensorIteratorConfig& allow_cpu_scalars(const bool _allow_cpu_scalars);

  // Sets the cast_common_dtype_to_outputs_ flag, which is false by default
  // If true, the iterator's "common dtype" must be computatable
  //   (see the [Common Dtype Computation] note) and, on the CPU, temporary
  //   copies of the outputs are passed as the actual output to the operation.
  //   These temporaries are then copied to the original outputs after
  //   the operation is performed (see cast_outputs()).
  // Setting this flag to true sets check_all_same_dtype_ to false.
  TensorIteratorConfig& cast_common_dtype_to_outputs(const bool _cast_common_dtype_to_outputs);
  TensorIteratorConfig& resize_outputs(bool resize_outputs);

  // Bypass output dtype/device computation and fix the dtype/device as specified here.
  TensorIteratorConfig& declare_static_dtype_and_device(ScalarType dtype, Device device);
  TensorIteratorConfig& declare_static_shape(IntArrayRef shape);
  TensorIteratorConfig& declare_static_shape(IntArrayRef shape, IntArrayRef squash_dims);

  // It would be better if this was && qualified, but this would be at the cost
  // of a lot of boilerplate above
  TensorIterator build() {
    TensorIterator iter;
    iter.build(*this);
    return iter;
  }

private:
  SmallVector<Tensor, 4> tensors_;
  int num_outputs_ = 0;
  int num_inputs_ = 0;

  c10::optional<DimVector> static_shape_ = c10::nullopt;
  c10::optional<std::pair<ScalarType, Device>> static_dtype_and_device_ = c10::nullopt;
  bool check_mem_overlap_ = true;
  bool allow_cpu_scalars_ = false;
  bool is_reduction_ = false;
  bool resize_outputs_ = true;
  bool check_all_same_dtype_ = true;
  bool check_all_same_device_ = true;
  bool enforce_safe_casting_to_output_ = false;
  bool promote_inputs_to_common_dtype_ = false;
  bool promote_integer_inputs_to_float_ = false;
  bool cast_common_dtype_to_outputs_ = false;
};



/// A container-like struct that acts as if it contains splits of a
/// TensorIterator that can use 32-bit indexing. Taken together the splits cover
/// the original TensorIterator.
struct CAFFE2_API SplitUntil32Bit {
  struct CAFFE2_API iterator {
    iterator() {};
    iterator(const TensorIteratorBase& iter);
    iterator(iterator&&) = default;

    // Guaranteed to be a TensorIterator proper!
    TensorIterator& operator*() const;
    iterator& operator++();
    bool operator==(const iterator& other) const {
      // two iterators are equal if they are the same object or they're both empty
      return this == &other || (vec.empty() && other.vec.empty());
    }
    // needed for C++11 range-based for loop
    bool operator!=(const iterator& other) const { return !(*this == other); }

    /// stack of TensorIterators to be split
    std::vector<std::unique_ptr<TensorIterator>> vec;
  };

  SplitUntil32Bit(const TensorIteratorBase& iter) : iter(iter) {}

  iterator begin() const;
  iterator end() const;

private:
  const TensorIteratorBase& iter;
};

}  // namespace at
=======
#include <ATen/TensorIterator.h>
>>>>>>> f8534b98
<|MERGE_RESOLUTION|>--- conflicted
+++ resolved
@@ -1,566 +1,2 @@
 #pragma once
-<<<<<<< HEAD
-
-#include <c10/util/FunctionRef.h>
-#include <c10/util/SmallVector.h>
-#include <c10/util/TypeCast.h>
-#include <ATen/core/Range.h>
-#include <bitset>
-#include <ATen/NamedTensorUtils.h>
-#include <ATen/TensorMeta.h>
-
-// TensorIterator is a helper class for element-wise operations, such as
-// arithmetic, comparisons, and trigonometric functions. It handles
-// broadcasting and type conversions of operands.
-//
-// This is inspired by NumPy's Array Iterator API (NpyIter).
-//
-// The files Loops.h and Loops.cuh provide functions to build kernels that
-// use TensorIterator.
-//
-// Example:
-//
-//   auto iter = TensorIteratorConfig()
-//     .add_output(output)
-//     .add_input(input)
-//     .build()
-//
-// [MyKernel.cpp / MyKernel.cu]
-//   cpu_kernel(iter, [](float a, float b) {
-//     return a + b;
-//   });
-//
-//   gpu_kernel(iter, []GPU_LAMBDA(float a, float b) -> float {
-//     return a + b;
-//   });
-//
-// Note [Common Dtype Computation]
-// ~~~~~~~~~~~~~~~~~~~~~~~~~~~~~~
-// Some operations have a natural notion of a "common dtype" or
-//   "computation dtype" where all inputs are cast to one dtype, the
-//   operation is performed, and then the results are cast to all outputs.
-//
-// TensorIterator infers a common dtype if all inputs have the same dtype,
-//   and it computes one using type promotion rules on its inputs if
-//   promote_inputs_to_common_dtype_ is true. Attempting to query
-//   a common dtype otherwise will throw an exception.
-//
-// Note that the outputs are not considered when computing a common dtype.
-
-namespace at {
-
-namespace internal {
-// This parameter is heuristically chosen to determine the minimum number of
-// work that warrants parallelism. For example, when summing an array, it is
-// deemed inefficient to parallelise over arrays shorter than 32768. Further,
-// no parallel algorithm (such as parallel_reduce) should split work into
-// smaller than GRAIN_SIZE chunks.
-constexpr int64_t GRAIN_SIZE = 32768;
-} // namespace internal
-
-struct DimCounter {
-  DimCounter(IntArrayRef shape, Range range);
-
-  void increment(const std::array<int64_t, 2>& step);
-  bool is_done() const;
-  std::array<int64_t, 2> max_2d_step() const;
-
-  IntArrayRef shape;
-  Range range;
-  DimVector values;
-  int64_t offset;
-};
-
-struct CAFFE2_API OperandInfo {
-  using StrideVector = SmallVector<int64_t, 6>;
-  OperandInfo() {}
-  explicit OperandInfo(Tensor t) : tensor(std::move(t)) {
-    if (tensor.defined()) {
-      device = tensor.device();
-      target_dtype = tensor.scalar_type();
-      current_dtype = target_dtype;
-    }
-    validate();
-  }
-
-  /// Stride after broadcasting. The stride is in bytes, not number of elements.
-  StrideVector stride_bytes;
-
-  /// The tensor operand. Note that the strides, data pointer, and
-  /// other attributes may differ due to dimension reordering and
-  /// coalescing.
-  Tensor tensor;
-
-  // Save the original tensor operand in cases when an output is modified
-  // (e.g. if dtype is changed)
-  Tensor original_tensor;
-
-  /// The desired device and type for the operand. For inputs, this specifies that
-  /// the input should be converted to this type if necessary. For outputs, this
-  /// specifies which type to allocate. target_dtype and device are initialized with the dtype and device of the tensor
-  /// but during type promotion target_dtype value can become different from tensor's dtype
-  /// also, during type promotion target_dtype and device can be set for an undefined tensor so that tensor can be properly
-  /// constructed later.
-  Device device = kCPU;
-  ScalarType target_dtype = ScalarType::Undefined;
-  // Caches dtype of the tensor, because scalar_type is an expensive operation
-  // If dtype of the tensor is changed (e.g. as a result of type promotion or in allocate_outputs), this
-  //value should be changed too.
-  ScalarType current_dtype = ScalarType::Undefined;
-
-  bool is_type_defined() const { return target_dtype != ScalarType::Undefined; }
-  TensorOptions options() const {
-    return TensorOptions(target_dtype).device(device);
-  }
-
-  /// The data pointer. This may be different from tensor.data_ptr() if the
-  /// iterator is split.
-  void* data = nullptr;
-
-  bool is_output = false;
-
-  bool will_resize = false;
-
-  bool is_read_write = false;
-
-  void validate() {
-    TORCH_CHECK(
-        !tensor.defined() || tensor.layout() == kStrided,
-        "unsupported tensor layout: ", tensor.layout());
-  }
-};
-
-struct SplitUntil32Bit;
-
-enum class FastSetupType : uint8_t {
-  NONE,
-  CONTIGUOUS,
-  CHANNELS_LAST,
-  NON_OVERLAPPING_DENSE
-};
-
-class TensorIteratorConfig;
-struct TensorIterator;
-
-struct CAFFE2_API TensorIteratorBase : public impl::MetaBase {
-  using DimMask = std::bitset<64>;
-  using PtrVector = SmallVector<char*, 4>;
-  using StrideVector = SmallVector<int64_t, 6>;
-
-  TensorIteratorBase();
-  void build(TensorIteratorConfig&);
-
-  // The inner-loop function operates on the fastest moving dimension. It
-  // implements element-wise operations in terms of 1-d strided tensors.
-  //
-  // Arguments:
-  //  data: data pointers for each operand (length `ntensors`)
-  //  strides: stride for each operand (length `ntensors`)
-  //  size: size of inner loop
-  //
-  // The `size` often matches shape[0], but may be smaller due to
-  // parallelization of the inner loop.
-  using loop_t = c10::function_ref<void(char** data, const int64_t* strides, int64_t size)>;
-  using loop2d_t = c10::function_ref<void(char** data, const int64_t* strides, int64_t size0, int64_t size1)>;
-
-  using loop_subiter_t = c10::function_ref<void(TensorIteratorBase& subiter)>;
-
-  void foreach_reduced_elt(loop_subiter_t loop, bool parallelize=true);
-
-  int ndim() const { return shape_.size(); }
-  IntArrayRef shape() const { return shape_; }
-  int64_t numel() const;
-  int ntensors() const { return operands_.size(); }
-  int noutputs() const { return num_outputs_; }
-  int ninputs() const { return ntensors() - noutputs(); }
-  IntArrayRef view_offsets() const { return view_offsets_; }
-
-  /// number of elements in the output operand. this is the same as numel() for
-  /// operations that are not reductions.
-  int64_t num_output_elements() const;
-
-  /// number of reduced dimensions in a reduction operation
-  int num_reduce_dims() const;
-
-  /// 1-dimensional iteration and no buffering or type conversion
-  bool is_trivial_1d() const;
-  /// Reducible to 1-dimensional and all operands are contiguous
-  bool is_contiguous() const;
-  bool is_dim_reduced(int dim) const;
-
-  /// Accessors for each operand
-  IntArrayRef strides(int arg) const { return operands_[arg].stride_bytes; }
-  void* data_ptr(int arg) const;
-  ScalarType dtype(int arg=0) const { return operands_[arg].current_dtype; }
-  ScalarType common_dtype() const {
-    TORCH_INTERNAL_ASSERT(common_dtype_ != ScalarType::Undefined, "Queried for invalid common dtype!");
-    return common_dtype_;
-  }
-  ScalarType input_dtype(int arg=0) const { return operands_[num_outputs_ + arg].current_dtype; }
-  Device device(int arg=0) const { return operands_[arg].device; }
-  DeviceType device_type(int arg=0) const { return device(arg).type(); }
-  int64_t element_size(int arg) const { return elementSize(dtype(arg)); }
-  bool is_scalar(int arg) const;
-  bool is_cpu_scalar(int arg) const;
-
-  const Tensor& tensor(int arg) const { return operands_[arg].tensor; }
-  Tensor& tensor(int arg) { return operands_[arg].tensor; }
-
-  Tensor output(int arg=0) const {
-    AT_ASSERT(arg < num_outputs_);
-    return operands_[arg].tensor;
-  }
-
-  // Copies from temporary outputs back to the original outputs
-  // NOTE: only used on CPU
-  void cast_outputs();
-
-  Tensor input(int arg=0) const {
-    AT_ASSERT(arg >= 0 && arg < ntensors() - num_outputs_);
-    return operands_[num_outputs_ + arg].tensor;
-  }
-
-  /// Removes an operand from this iterator
-  void remove_operand(int arg);
-  /// Shrinks an iterated dimension
-  void narrow(int dim, int64_t start, int64_t size);
-  /// Narrows every dim after and including `start_dim` to size one.
-  void select_all_keeping_dim(int start_dim, IntArrayRef starts);
-  /// Replaces the data pointer for the operand at index `arg`.
-  /// The new pointer should have the same sizes, strides and dtype as the
-  /// original
-  void unsafe_replace_operand(int arg, void* data);
-
-  /// Splits this TensorIterator into two iterators. Together they iterate over
-  /// the entire operation. Used by `with_32bit_indexing()`.
-  std::unique_ptr<TensorIterator> split(int dim);
-
-  /// Returns the dimension with the largest extent: (size[dim]-1) * stride[dim]
-  int get_dim_to_split() const;
-
-  template <typename T>
-  T scalar_value(int arg) {
-    auto& op = operands_[arg];
-    return c10::fetch_and_cast<T>(op.tensor.scalar_type(), op.data);
-  }
-
-  void for_each(loop_t loop, int64_t grain_size = at::internal::GRAIN_SIZE);
-  void for_each(loop2d_t loop, int64_t grain_size = at::internal::GRAIN_SIZE);
-
-  void parallel_reduce(loop2d_t loop);
-
-  void serial_for_each(loop_t loop, Range range) const;
-  void serial_for_each(loop2d_t loop, Range range) const;
-
-  /// Create a strides array for a Tensor with shape of this iterator. The
-  /// parameter `element_size` specifies the size of Tensor's data type in
-  /// bytes (e.g. `4` for `float`)
-  StrideVector compatible_stride(int element_size) const;
-
-  /// Inverts the re-ordering done by reorder_dimensions. This can only be
-  /// called *before* coalesce_dimensions() is called.
-  DimVector invert_perm(IntArrayRef input) const;
-
-  /// Reapply same re-ordering as it is done by reorder_dimensions. This can
-  /// only be called *before* coalesce_dimensions() is called.
-  DimVector apply_perm_and_mul(IntArrayRef input, int mul) const;
-
-  /// Helper functions for CPU iteration
-  StrideVector get_dim_strides(int dim) const;
-  StrideVector get_strides() const;
-  StrideVector get_inner_strides() const { return get_dim_strides(0); }
-  PtrVector get_data_ptrs(ArrayRef<char*> base, IntArrayRef counter) const;
-  PtrVector get_base_ptrs() const;
-
-  /// true if the stride computation can use 32-bit arithmetic. Used by GPU kernels
-  bool can_use_32bit_indexing() const;
-
-  /// An "iteratable" object that recursively splits this iterator into sub-iterators
-  /// that can use 32-bit indexing.
-  SplitUntil32Bit with_32bit_indexing() const;
-
-  /// If the kernel should accumulate into the output. Only relevant for CUDA
-  /// reductions.
-  bool should_accumulate() const { return accumulate_; }
-
-  /// Whether this iterator produces the actual output,
-  /// as opposed to something that will be accumulated further. Only relevant for
-  /// CUDA reductions.
-  bool is_final_output() const { return final_output_; }
-
-  bool has_contiguous_first_dim() const {
-    int num_tensors = ntensors();
-    for (int i = 0; i < num_tensors; i++) {
-      if (strides(i)[0] != element_size(i)) {
-        return false;
-      }
-    }
-    return true;
-  }
-
-  void set_output(int64_t output_idx, IntArrayRef sizes, IntArrayRef strides, TensorOptions options, DimnameList names) override;
-
-protected:
-  // Mutable reference as it moves tensors out of TensorIteratorConfig
-  void populate_operands(TensorIteratorConfig&);
-  void mark_outputs();
-  void mark_resize_outputs(const TensorIteratorConfig&);
-  void compute_mem_overlaps(const TensorIteratorConfig&);
-  void compute_shape(const TensorIteratorConfig&);
-  void compute_strides(const TensorIteratorConfig&);
-  void reorder_dimensions();
-  void permute_dimensions(IntArrayRef perm);
-  void compute_types(const TensorIteratorConfig&);
-  ScalarType compute_common_dtype();
-  void allocate_or_resize_outputs();
-  bool fast_set_up(const TensorIteratorConfig&);
-  FastSetupType compute_fast_setup_type(const TensorIteratorConfig&);
-  void compute_names(const TensorIteratorConfig&);
-  void propagate_names_to_outputs();
-  void coalesce_dimensions();
-
-protected:
-
-  /// Records the "computation" shape of the output tensor.  The computation
-  /// shape is different from the regular shape in a few ways:
-  ///
-  ///   - The shape may be permuted (via permute_dimensions) so that we
-  ///     process the dimensions in the most computationally efficient order
-  ///     (rather than the logical order given to us by the users.)
-  ///   - The shape may have adjacent dimensions collapsed (via
-  ///     coalesce_dimensions) so that we minimize the number of
-  ///     dimensions we have to explicitly iterate over.  For example,
-  ///     a pointwise operation on a contiguous tensor "computationally"
-  ///     consists of only a single dimension.
-  ///
-  /// In other words, the computation shape is the output shape as it
-  /// actually matters for implementing the kernel, but not necessarily the
-  /// output shape that the user will see in the end.
-  ///
-  /// The lifecycle of mutations to shape_ in TensorIterator:
-  ///   - declare_static_shape() sets an initial shape explicitly
-  ///     provided by user, otherwise
-  ///   - compute_shape() computes the true (non-computational) shape
-  ///     specified by the user.
-  ///   - reorder_dimensions() reorders dimensions to improve coalescing.
-  ///   - coalesce_dimensions() then coalesces adjacent dimensions when
-  ///     possible.
-  ///
-  /// The shape may also be further modified if we create sub-TensorIterators,
-  /// e.g., via narrow or select_all_keeping_dim.
-  DimVector shape_;
-
-  /// Temporarily records the permutation computed by reorder_dimensions.
-  /// This permutation maps the computation output dimension (dim) to
-  /// the original true output dimension (perm_[dim]).  It is used by
-  /// invert_perm to undo the permutation.  After coalesce_dimensions is
-  /// called, the permutation is no longer valid (as, in general, there
-  /// is no permutation that will make computation dimensions to
-  /// output dimensions); methods that manipulate perm_ are obligated
-  /// to test that !has_coalesced_dimensions
-  DimVector perm_;
-
-  /// Has coalesce_dimensions() (or any moral equivalent, e.g., fast_build())
-  /// been called?  This is SOLELY used to check validity of perm_.
-  bool has_coalesced_dimensions_ = false;
-
-  /// The index offsets into the original tensors for each dimension.
-  /// This is only non-zero when you narrow() a TensorIterator (e.g.,
-  /// when you make sub-TensorIterators).
-  DimVector view_offsets_;
-
-  /// The computed names of the output tensor.  Computed by compute_names()
-  NameVector names_;
-
-  /// The operands of the TensorIterator: both the inputs and outputs.  The
-  /// outputs MUST come first in the operands_ list.  There is always an
-  /// operand for each output of the TensorIterator, even if TensorIterator
-  /// will ultimately be responsible for allocating the output; in those
-  /// cases, tensor is simply undefined (and will be populated later
-  /// during build()).
-  ///
-  /// This list is initially populated prior to build(), but build() mutates
-  /// OperandInfo to populate more information.
-  SmallVector<OperandInfo, 4> operands_;
-
-  /// Number of outputs in operands_ (the length of the outputs prefix
-  /// in operands_).
-  int num_outputs_ = 0;
-
-  /// Whether or not all operands have the same shape.  Having all the same
-  /// shape affects whether or not the iterator is eligible for fast setup.
-  bool all_ops_same_shape_ = false;
-
-  /// The "computation" dtype of TensorIterator, specifying what the dtype
-  /// we will do the internal computation in TensorIterator.  Typically,
-  /// this matches the dtype of the output tensors, but not always!
-  ScalarType common_dtype_ = ScalarType::Undefined;
-
-  /// Set by split(), see should_accumulate() and is_final_output()
-  bool accumulate_ = false;
-  bool final_output_ = true;
-
-  // From TensorIteratorConfig
-  bool is_reduction_ = false;
-
-  /// Set by populate_operands(), says if we're handling meta tensors
-  bool is_meta_ = false;
-};
-
-struct CAFFE2_API TensorIterator final : public TensorIteratorBase {
-  TensorIterator() : TensorIteratorBase() {}
-  // Slicing is OK, TensorIterator guaranteed NOT to have any fields
-  TensorIterator(const TensorIteratorBase& iter) : TensorIteratorBase(iter) {}
-
-  static TensorIterator binary_float_op(Tensor& out, const Tensor& a, const Tensor& b);
-  static TensorIterator binary_op(Tensor& out, const Tensor& a, const Tensor& b);
-  static TensorIterator comparison_op(Tensor& out, const Tensor& a, const Tensor& b);
-  static TensorIterator unary_op(Tensor& out, const Tensor& a);
-  static TensorIterator unary_float_op(Tensor& out, const Tensor& a);
-  static TensorIterator nullary_op(Tensor& out);
-  static TensorIterator reduce_op(Tensor& out, const Tensor& a);
-  static TensorIterator reduce_op(Tensor& out1, Tensor& out2, const Tensor& a);
-
-  const Tensor& maybe_get_output(int64_t output_idx) override;
-  void set_output(int64_t output_idx, IntArrayRef sizes, IntArrayRef strides, TensorOptions options, DimnameList names) override;
-};
-
-class CAFFE2_API TensorIteratorConfig final {
-public:
-  friend struct TensorIteratorBase;
-  friend struct TensorIterator;
-
-  TensorIteratorConfig() {}
-
-  C10_DISABLE_COPY_AND_ASSIGN(TensorIteratorConfig);
-
-  /// Construction
-  TensorIteratorConfig& add_output(const Tensor& output);
-  TensorIteratorConfig& add_input(const Tensor& input);
-
-  // Sets the check_mem_overlap_ flag, which is true by default.
-  // If true, inputs are checked for partial overlap with the outputs and
-  // outputs are checked for internal overlap (e.g. broadcasted views). An error
-  // is raised if unacceptable overlap is detected.
-  // If you're migrating an existing operator to using TensorIterator, please
-  // consider if the previous implementation checked memory overlap. If it did
-  // not, and if the operator is idempotent (for example, Tensor.fill_(0)), then
-  // checking memory overlap is BC-breaking. Please don't check memory overlap
-  // in that case.
-  TensorIteratorConfig& set_check_mem_overlap(bool check_mem_overlap);
-
-  // Sets the check_all_same_dtype_ flag, which is true by default
-  // If true, checks that all inputs and defined outputs have the same dtype
-  // Setting either of promote_inputs_to_common_dtype_
-  //   or cast_common_dtype_to_outputs_ to true will set
-  //   check_all_same_dtype_ to false.
-  TensorIteratorConfig& check_all_same_dtype(const bool _check_all_same_dtype);
-
-  // Sets the check_all_same_device_ flag, which is true by default
-  // If true, all operands must be on the same device, with the possible
-  //   exception of CPU scalars, which can be passed to some CUDA kernels
-  //   as kernel arguments.
-  TensorIteratorConfig& check_all_same_device(const bool _check_all_same_device);
-
-  // Sets the enforce_safe_casting_to_output_ flag, which is false by default
-  // If true, the iterator's "common dtype" must be computable
-  //   (see the [Common Dtype Computation] note) and
-  //   canCast(common dtype, output dtype) must be true for all outputs.
-  TensorIteratorConfig& enforce_safe_casting_to_output(const bool _enforce_safe_casting_to_output);
-
-  // Sets the promote_inputs_to_common_dtype_ flag, which is false by default
-  // If true, the iterator's "common dtype" is always computed (see the
-  //   [Common Dtype Computation] note) and, on the CPU, temporary copies of
-  //   the inputs in the common dtype are passed as the actual inputs to
-  //   the operation.
-  // Setting this flag to true sets check_all_same_dtype_ to false.
-  TensorIteratorConfig& promote_inputs_to_common_dtype(const bool _promote_inputs_to_common_dtype);
-
-  // Sets the promote_integer_inputs_to_float_ flag, which is false by default
-  // NOTE: If set to true, the promote_inputs_to_common_dtype_ must also be true.
-  // If true, if the iterator's "common dtype" is an integral type (including bool)
-  //   then it is changed to the default float scalar type.
-  TensorIteratorConfig& promote_integer_inputs_to_float(const bool _promote_integer_inputs_to_float);
-  TensorIteratorConfig& is_reduction(const bool _is_reduction);
-  TensorIteratorConfig& allow_cpu_scalars(const bool _allow_cpu_scalars);
-
-  // Sets the cast_common_dtype_to_outputs_ flag, which is false by default
-  // If true, the iterator's "common dtype" must be computatable
-  //   (see the [Common Dtype Computation] note) and, on the CPU, temporary
-  //   copies of the outputs are passed as the actual output to the operation.
-  //   These temporaries are then copied to the original outputs after
-  //   the operation is performed (see cast_outputs()).
-  // Setting this flag to true sets check_all_same_dtype_ to false.
-  TensorIteratorConfig& cast_common_dtype_to_outputs(const bool _cast_common_dtype_to_outputs);
-  TensorIteratorConfig& resize_outputs(bool resize_outputs);
-
-  // Bypass output dtype/device computation and fix the dtype/device as specified here.
-  TensorIteratorConfig& declare_static_dtype_and_device(ScalarType dtype, Device device);
-  TensorIteratorConfig& declare_static_shape(IntArrayRef shape);
-  TensorIteratorConfig& declare_static_shape(IntArrayRef shape, IntArrayRef squash_dims);
-
-  // It would be better if this was && qualified, but this would be at the cost
-  // of a lot of boilerplate above
-  TensorIterator build() {
-    TensorIterator iter;
-    iter.build(*this);
-    return iter;
-  }
-
-private:
-  SmallVector<Tensor, 4> tensors_;
-  int num_outputs_ = 0;
-  int num_inputs_ = 0;
-
-  c10::optional<DimVector> static_shape_ = c10::nullopt;
-  c10::optional<std::pair<ScalarType, Device>> static_dtype_and_device_ = c10::nullopt;
-  bool check_mem_overlap_ = true;
-  bool allow_cpu_scalars_ = false;
-  bool is_reduction_ = false;
-  bool resize_outputs_ = true;
-  bool check_all_same_dtype_ = true;
-  bool check_all_same_device_ = true;
-  bool enforce_safe_casting_to_output_ = false;
-  bool promote_inputs_to_common_dtype_ = false;
-  bool promote_integer_inputs_to_float_ = false;
-  bool cast_common_dtype_to_outputs_ = false;
-};
-
-
-
-/// A container-like struct that acts as if it contains splits of a
-/// TensorIterator that can use 32-bit indexing. Taken together the splits cover
-/// the original TensorIterator.
-struct CAFFE2_API SplitUntil32Bit {
-  struct CAFFE2_API iterator {
-    iterator() {};
-    iterator(const TensorIteratorBase& iter);
-    iterator(iterator&&) = default;
-
-    // Guaranteed to be a TensorIterator proper!
-    TensorIterator& operator*() const;
-    iterator& operator++();
-    bool operator==(const iterator& other) const {
-      // two iterators are equal if they are the same object or they're both empty
-      return this == &other || (vec.empty() && other.vec.empty());
-    }
-    // needed for C++11 range-based for loop
-    bool operator!=(const iterator& other) const { return !(*this == other); }
-
-    /// stack of TensorIterators to be split
-    std::vector<std::unique_ptr<TensorIterator>> vec;
-  };
-
-  SplitUntil32Bit(const TensorIteratorBase& iter) : iter(iter) {}
-
-  iterator begin() const;
-  iterator end() const;
-
-private:
-  const TensorIteratorBase& iter;
-};
-
-}  // namespace at
-=======
-#include <ATen/TensorIterator.h>
->>>>>>> f8534b98
+#include <ATen/TensorIterator.h>